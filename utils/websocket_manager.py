--- conflicted
+++ resolved
@@ -31,8 +31,6 @@
         return None
 
 
-<<<<<<< HEAD
-=======
 def is_image_like(msg_content: dict) -> bool:
     """
     Check if a message looks like an image message by examining its fields.
@@ -89,7 +87,6 @@
     return True
 
 
->>>>>>> 737e0135
 def parse_image(raw: Union[str, bytes] | None) -> dict | None:
     """
     Decode an image message (json with base64 data) and save it as JPEG.
@@ -121,20 +118,9 @@
     # 4. Ensure output directory exists
     os.makedirs("./camera", exist_ok=True)
 
-<<<<<<< HEAD
-    # Case 1: CompressedImage (already JPEG/PNG encoded)
-    if "format" in msg and msg["format"].lower() in ["jpeg", "jpg", "png"]:
-        image_bytes = base64.b64decode(data_b64)
-        path = "./camera/received_image.jpeg"
-        with open(path, "wb") as f:
-            f.write(image_bytes)
-        print(f"[Image] Saved CompressedImage to {path}", file=sys.stderr)
-        return result if isinstance(result, dict) else None
-=======
     # 5. Determine image type and process accordingly
     format = msg.get("format")
     print(f"[Image] Format: {format}", file=sys.stderr)
->>>>>>> 737e0135
 
     # 5a. Handle CompressedImage (already JPEG/PNG encoded)
     if format and any(fmt in format.lower() for fmt in ["jpeg", "jpg", "png", "bmp", "compressed"]):
@@ -176,20 +162,8 @@
 
     # Process based on encoding type
     try:
-<<<<<<< HEAD
-        if encoding == "rgb8":
-            img_cv = img_np.reshape((height, width, 3))
-            img_cv = cv2.cvtColor(img_cv, cv2.COLOR_RGB2BGR)
-        elif encoding == "bgr8":
-            img_cv = img_np.reshape((height, width, 3))
-        elif encoding == "mono8":
-            img_cv = img_np.reshape((height, width))
-        else:
-            print(f"[Image] Unsupported encoding: {encoding}", file=sys.stderr)
-=======
         img_cv = _decode_image_data(img_np, height, width, encoding, msg)
         if img_cv is None:
->>>>>>> 737e0135
             return None
     except ValueError as e:
         print(f"[Image] Reshape error: {e}", file=sys.stderr)
