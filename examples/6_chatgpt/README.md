--- conflicted
+++ resolved
@@ -18,11 +18,7 @@
 
 1. **Install dependencies**: `curl -LsSf https://astral.sh/uv/install.sh | sh` and `ngrok config add-authtoken <YOUR_AUTHTOKEN>`
 2. **Clone repository**: `cd ~ && git clone https://github.com/robotmcp/ros-mcp-server.git && cd ros-mcp-server`
-<<<<<<< HEAD
 3. **Start MCP server**: `uv run server.py --transport streamable-http --host 127.0.0.1 --port 9000`
-=======
-3. **Start MCP server**: `export MCP_TRANSPORT="streamable-http" && uv run server.py`
->>>>>>> 2ac6ed12
 4. **Start ngrok tunnel**: `ngrok http --url=your-domain.ngrok-free.app 9000`
 5. **Configure ChatGPT**: Add connector with URL `https://your-domain.ngrok-free.app/mcp`
 6. **Start ROS**: `ros2 launch rosbridge_server rosbridge_websocket_launch.xml & ros2 run turtlesim turtlesim_node`
@@ -317,7 +313,6 @@
 
 ## 4. Advanced Configuration
 
-<<<<<<< HEAD
 ### Command-line Arguments
 
 You can customize the MCP server behavior with command-line arguments:
@@ -340,22 +335,6 @@
 You can still use environment variables for ngrok configuration:
 
 ```bash
-=======
-### Environment Variables
-
-You can customize the MCP server behavior with these environment variables:
-
-```bash
-# ROS Bridge settings
-export ROSBRIDGE_IP="127.0.0.1"  # Default: localhost
-export ROSBRIDGE_PORT="9090"     # Default: 9090
-
-# MCP Transport settings
-export MCP_TRANSPORT="streamable-http"  # For ChatGPT: streamable-http
-export MCP_HOST="127.0.0.1"             # For HTTP transport
-export MCP_PORT="9000"                  # For HTTP transport
-
->>>>>>> 2ac6ed12
 # Ngrok settings
 export MCP_DOMAIN="your-domain.ngrok-free.app"  # Your ngrok domain
 ```
