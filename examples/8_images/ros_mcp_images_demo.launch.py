<<<<<<< HEAD
import os

from ament_index_python.packages import get_package_share_directory
from launch.actions import DeclareLaunchArgument, IncludeLaunchDescription
from launch.launch_description_sources import AnyLaunchDescriptionSource
from launch.substitutions import LaunchConfiguration
from launch_ros.actions import Node

from launch import LaunchDescription


def generate_launch_description():
    # Declare port argument for rosbridge
    port_arg = DeclareLaunchArgument(
        "port", default_value="9090", description="Port for rosbridge websocket"
    )

    # rosbridge websocket
    rosbridge_launch = IncludeLaunchDescription(
        AnyLaunchDescriptionSource(
            os.path.join(
                get_package_share_directory("rosbridge_server"),
                "launch",
                "rosbridge_websocket_launch.xml",
            )
        ),
        launch_arguments={"port": LaunchConfiguration("port")}.items(),
    )

    # cam2image (synthetic image since burger_mode=true)
    cam2image = Node(
        package="image_tools",
        executable="cam2image",
        name="cam2image",
        parameters=[{"burger_mode": True}],
    )

    # showimage (display the image)
    showimage = Node(
        package="image_tools",
        executable="showimage",
        name="showimage",
    )

    # image_transport republisher (raw → compressed)
    republish = Node(
        package="image_transport",
        executable="republish",
        name="republish",
        arguments=["raw"],
        remappings=[
            ("in", "/image"),
            ("out", "/image/compressed"),
        ],
    )

    return LaunchDescription(
        [
            port_arg,
            rosbridge_launch,
            cam2image,
            showimage,
            republish,
        ]
    )
=======
import os

from ament_index_python.packages import get_package_share_directory
from launch.actions import DeclareLaunchArgument, IncludeLaunchDescription
from launch.launch_description_sources import AnyLaunchDescriptionSource
from launch.substitutions import LaunchConfiguration
from launch_ros.actions import Node

from launch import LaunchDescription


def generate_launch_description():
    # Declare port argument for rosbridge
    port_arg = DeclareLaunchArgument(
        "port", default_value="9090", description="Port for rosbridge websocket"
    )

    # rosbridge websocket
    rosbridge_launch = IncludeLaunchDescription(
        AnyLaunchDescriptionSource(
            os.path.join(
                get_package_share_directory("rosbridge_server"),
                "launch",
                "rosbridge_websocket_launch.xml",
            )
        ),
        launch_arguments={"port": LaunchConfiguration("port")}.items(),
    )

    # cam2image (synthetic image since burger_mode=true)
    cam2image = Node(
        package="image_tools",
        executable="cam2image",
        name="cam2image",
        parameters=[{"burger_mode": True}],
    )

    # showimage (display the image)
    showimage = Node(
        package="image_tools",
        executable="showimage",
        name="showimage",
    )

    # image_transport republisher (raw → compressed)
    republish = Node(
        package="image_transport",
        executable="republish",
        name="republish",
        arguments=["raw"],
        remappings=[
            ("in", "/image"),
            ("out", "/image/compressed"),
        ],
    )

    return LaunchDescription(
        [
            port_arg,
            rosbridge_launch,
            cam2image,
            showimage,
            republish,
        ]
    )
>>>>>>> 737e0135
<|MERGE_RESOLUTION|>--- conflicted
+++ resolved
@@ -1,4 +1,3 @@
-<<<<<<< HEAD
 import os
 
 from ament_index_python.packages import get_package_share_directory
@@ -63,71 +62,4 @@
             showimage,
             republish,
         ]
-    )
-=======
-import os
-
-from ament_index_python.packages import get_package_share_directory
-from launch.actions import DeclareLaunchArgument, IncludeLaunchDescription
-from launch.launch_description_sources import AnyLaunchDescriptionSource
-from launch.substitutions import LaunchConfiguration
-from launch_ros.actions import Node
-
-from launch import LaunchDescription
-
-
-def generate_launch_description():
-    # Declare port argument for rosbridge
-    port_arg = DeclareLaunchArgument(
-        "port", default_value="9090", description="Port for rosbridge websocket"
-    )
-
-    # rosbridge websocket
-    rosbridge_launch = IncludeLaunchDescription(
-        AnyLaunchDescriptionSource(
-            os.path.join(
-                get_package_share_directory("rosbridge_server"),
-                "launch",
-                "rosbridge_websocket_launch.xml",
-            )
-        ),
-        launch_arguments={"port": LaunchConfiguration("port")}.items(),
-    )
-
-    # cam2image (synthetic image since burger_mode=true)
-    cam2image = Node(
-        package="image_tools",
-        executable="cam2image",
-        name="cam2image",
-        parameters=[{"burger_mode": True}],
-    )
-
-    # showimage (display the image)
-    showimage = Node(
-        package="image_tools",
-        executable="showimage",
-        name="showimage",
-    )
-
-    # image_transport republisher (raw → compressed)
-    republish = Node(
-        package="image_transport",
-        executable="republish",
-        name="republish",
-        arguments=["raw"],
-        remappings=[
-            ("in", "/image"),
-            ("out", "/image/compressed"),
-        ],
-    )
-
-    return LaunchDescription(
-        [
-            port_arg,
-            rosbridge_launch,
-            cam2image,
-            showimage,
-            republish,
-        ]
-    )
->>>>>>> 737e0135
+    )